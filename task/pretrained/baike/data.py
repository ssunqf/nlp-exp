#!/usr/bin/env python3.6
# -*- coding: utf-8 -*-
import os
import json
import gzip
import random
import numpy as np
from collections import Counter, OrderedDict
from typing import List

import torch
from torchtext import data
from torchtext.data import Dataset
from tqdm import tqdm

from .base import Label, PhraseLabel, listfile


class Field(data.Field):
    '''
        build vocab from counter file
    '''
    def __init__(self, mask_token=None, *args, **kwargs):
        super(Field, self).__init__(*args, **kwargs)
        self.mask_token = mask_token

    def build_vocab(self, counter_file, **kwargs):
        with gzip.open(counter_file, mode='rt', compresslevel=6) as file:
            counter = Counter(dict(json.loads(file.read())))

        specials = list(OrderedDict.fromkeys(
            tok for tok in [self.unk_token, self.pad_token, self.init_token,
                            self.eos_token, self.mask_token]
            if tok is not None))
        self.vocab = self.vocab_cls(counter, specials=specials, **kwargs)


class LabelField(Field):
    def __init__(self, name, *args, **kwargs):
        self.name = name
        super(LabelField, self).__init__(sequential=False, *args, **kwargs)

    def process(self,
                batch: List[List[PhraseLabel]],
                device=None) -> List[List[Label]]:
        return [[Label(phrase.begin + 1,
                       phrase.end + 1,
                       torch.tensor(
                           list(filter(lambda x: x != 0,
                                       [self.vocab.stoi[label] for label in phrase.labels[self.name]] if self.name in phrase.labels else [])),
                           dtype=torch.long,
                           device=device)) for phrase in phrases] for phrases in batch]


class BaikeDataset(Dataset):
    @staticmethod
    def sort_key(ex):
        return len(ex.text)

    def __init__(self, path: str, fields: List, **kwargs):
        examples = []
        with gzip.open(path, mode='rt', compresslevel=6) as file:
            for line in tqdm(file, desc=('load dataset from %s' % path)):
                chars, *labels = line.split('\t\t')
                # words = words.split(' ')
                chars = list(chars)
                try:
                    labels = [PhraseLabel.from_json(label) for label in labels if len(label) > 0]
                    if 10 < len(chars) < 300 and (len(labels) == 0 or labels[0].end - labels[0].begin < len(chars)):
                        chars = np.array(chars, dtype=np.str)
                        # labels = np.array([l.to_np() for l in labels], dtype=PhraseLabel.get_type())
                        examples.append(data.Example.fromlist([chars, labels], fields))
                except:
                    pass

<<<<<<< HEAD
=======
                if len(examples) > 400000:
                    break

>>>>>>> beaee83a
        super(BaikeDataset, self).__init__(examples, fields, **kwargs)

    @classmethod
    def splits(cls, fields: List,
               path=None, root='.data',
               train=None, validation=None, test=None, **kwargs):
        return super(BaikeDataset, cls).splits(
            path=path,
            root=root, fields=fields,
            train=train, validation=None, test=test, **kwargs)

    @classmethod
    def iters(cls, fields, batch_size=16, device=torch.device('cpu'),
              root='.data', path=None, train=None,
              batch_size_fn=None, vectors=None, **kwargs):

        train, *left  = cls.splits(fields, root=root, path=path, train=train, **kwargs)

        if len(left) == 0:
            train, valid = train.split(split_ratio=(len(train)-10000)/len(train))
        else:
            valid = left[0]

        return data.BucketIterator.splits(
            [train, valid],
            batch_sizes=[batch_size, batch_size*2],
            batch_size_fn=batch_size_fn,
            shuffle=True,
            sort_within_batch=True,
            device=device, **kwargs)


def lazy_iter(fields, data_prefix: str, path=None, lazy=True, repeat=True, **kwargs):
    files = [file[len(path)+1:] for file in listfile(os.path.join(path, data_prefix))]
    random.shuffle(files)
    if not lazy:
        datasets = [BaikeDataset.iters(fields, train=file, path=path, **kwargs) for file in files]
        while True:
            for dataset in datasets:
                yield dataset
            if not repeat:
                break
    else:
        while True:
            for file in files:
                print(os.path.join(path, file))
                yield BaikeDataset.iters(fields, train=file, path=path, **kwargs)
            if not repeat:
                break<|MERGE_RESOLUTION|>--- conflicted
+++ resolved
@@ -61,7 +61,7 @@
         examples = []
         with gzip.open(path, mode='rt', compresslevel=6) as file:
             for line in tqdm(file, desc=('load dataset from %s' % path)):
-                chars, *labels = line.split('\t\t')
+                chars, *labels = line.strip().split('\t\t')
                 # words = words.split(' ')
                 chars = list(chars)
                 try:
@@ -73,12 +73,6 @@
                 except:
                     pass
 
-<<<<<<< HEAD
-=======
-                if len(examples) > 400000:
-                    break
-
->>>>>>> beaee83a
         super(BaikeDataset, self).__init__(examples, fields, **kwargs)
 
     @classmethod
