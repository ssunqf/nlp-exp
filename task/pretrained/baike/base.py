--- conflicted
+++ resolved
@@ -25,14 +25,9 @@
         self.labels = {k: np.array(v, dtype=np.str) for k, v in kwargs.items()}
 
     def to_json(self):
-<<<<<<< HEAD
-        return json.dumps({'begin': self.begin, 'end': self.end, 'labels': {k:v.tolist() for k, v in self.labels.items()}},
-                          ensure_ascii=False)
-=======
         return json.dumps(
             {'begin': self.begin, 'end': self.end, 'labels': {k:v.tolist() for k, v in self.labels.items()}},
             ensure_ascii=False)
->>>>>>> a05fdc5d
 
     def to_np(self):
         return self.begin, self.end, self.labels['keys'] #, self.labels['attrs'], self.labels['subtitles']
