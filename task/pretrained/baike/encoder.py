#!/usr/bin/env python3.6
# -*- coding: utf-8 -*-
import torch
from torch import nn

from typing import Tuple, List

from .base import get_dropout_mask, block_init

from torch.jit import ScriptModule, script_method, trace


class LSTMLayer(nn.Module):
    def __init__(self, input_dim, hidden_dim, go_forward, dropout=0.3):
        super(LSTMLayer, self).__init__()
        self.input_dim = input_dim
        self.hidden_dim = hidden_dim
        self.go_forward = go_forward

        self.dropout = dropout

        self.cell = nn.LSTMCell(input_dim, hidden_dim)

    def forward(self, input: torch.Tensor):

        seq_len, batch_size, input_dim = input.size()

        output, hx = [], None

        if self.training:
            recurrent_mask = get_dropout_mask(batch_size, self.hidden_dim, prob=self.dropout, device=input.device)
        else:
            recurrent_mask = None

        for timestep in (range(seq_len) if self.go_forward else range(seq_len - 1, -1, -1)):
            hidden_t, cell_t = self.cell(input[timestep], hx)

            if self.training:
                hidden_t = hidden_t * recurrent_mask
            output.append(hidden_t)
            hx = (hidden_t, cell_t)

        if not self.go_forward:
            output = list(reversed(output))
        output = torch.stack(output, dim=0)

        return output, hx


class LSTM(nn.Module):
    def __init__(self, input_dim, hidden_dim, num_layers, bidirectional=True, residual=False, dropout=0.3):
        super(LSTM, self).__init__()
        self.input_dim = input_dim
        self.hidden_dim = hidden_dim
        self.num_layers = num_layers
        self.bidirectional = bidirectional
        self.residual = residual
        self.dropout = dropout

        forwards, backwards = [], []

        _input_dim = input_dim
        for l in range(num_layers):
            forwards.append(LSTMLayer(_input_dim, hidden_dim, True, dropout))
            backwards.append(LSTMLayer(_input_dim, hidden_dim, False, dropout))

            _input_dim = hidden_dim * 2

        self.forwards = nn.ModuleList(forwards)
        self.backwards = nn.ModuleList(backwards)

    def forward(self, input: torch.Tensor):

        prev_out = input
        prev_h, prev_c = None, None
        for lid, (f_layer, b_layer) in enumerate(zip(self.forwards, self.backwards)):

            f_out, (f_h, f_c) = f_layer(prev_out)
            b_out, (b_h, b_c) = b_layer(prev_out)

            new_out = torch.cat([f_out, b_out], dim=-1)
            if not self.residual or lid == 0:
                prev_out = new_out
            else:
                prev_out = prev_out + new_out

            prev_h = torch.cat([f_h, b_h], dim=-1)
            prev_c = torch.cat([f_c, b_c], dim=-1)

        return prev_out, (prev_h, prev_c)


class LSTMPCell(ScriptModule):
    __constants__ = ['input_dim', 'hidden_dim', 'cell_dim',
                     'go_forward', 'recurrent_dropout_prob',
                     'cell_clip_value', 'hidden_clip_value']

    def __init__(self, input_dim, hidden_dim, cell_dim,
                 go_forward: bool, recurrent_dropout=0.3,
                 cell_clip_value=None, hidden_clip_value=None):
        super(LSTMPCell, self).__init__()
        self.input_dim = input_dim
        self.hidden_dim = hidden_dim
        self.cell_dim = cell_dim

        self.input_linearity = nn.Linear(input_dim, 4 * cell_dim, bias=False)
        self.hidden_linearity = nn.Linear(hidden_dim, 4 * cell_dim, bias=True)

        if hidden_dim != cell_dim:
            self.output_projector = nn.Linear(cell_dim, hidden_dim, bias=False)
        else:
            self.output_projector = None

        self.go_forward = go_forward
        self.recurrent_dropout_prob = recurrent_dropout

        self.cell_clip_value = cell_clip_value
        self.hidden_clip_value = hidden_clip_value

        self.reset_parameters()

    def reset_parameters(self):
        block_init(self.input_linearity.weight.data, [self.cell_dim, self.input_dim], func=torch.nn.init.orthogonal_)
        block_init(self.hidden_linearity.weight.data, [self.cell_dim, self.hidden_dim], func=torch.nn.init.orthogonal_)

        self.hidden_linearity.bias.data.fill_(0.0)
        # init forget gate biases to 1.0
        self.hidden_linearity.bias.data[self.cell_dim:2 * self.cell_dim].fill_(1.0)

        if self.output_projector:
            torch.nn.init.orthogonal_(self.output_projector.weight.data)

    @script_method
    def _forward_step(self, input: torch.Tensor, hidden: torch.Tensor, cell: torch.Tensor):

        i, f, g, o = torch.split(self.input_linearity(input) + self.hidden_linearity(hidden), self.cell_dim, dim=-1)

        i, f, g, o = i.sigmoid(), f.sigmoid(), g.tanh(), o.sigmoid()

        cell = f * cell + i * g

        if self.cell_clip_value is not None:
            cell = torch.clamp(cell, -self.cell_clip_value, self.cell_clip_value)

        hidden = o * cell.tanh()

        if self.output_projector:
            hidden = self.output_projector(hidden)

        if self.hidden_clip_value is not None:
            hidden = torch.clamp(hidden, -self.hidden_clip_value, self.hidden_clip_value)

        return hidden, cell

    def forward(self, input: torch.Tensor, lens: torch.Tensor):

        seq_len, batch_size, input_dim = input.size()

        output = torch.zeros(seq_len, batch_size, self.hidden_dim, device=input.device)

        hidden_state = torch.zeros(batch_size, self.hidden_dim, device=input.device)
        cell_state = torch.zeros(batch_size, self.cell_dim, device=input.device)

        if self.training:
            recurrent_mask = get_dropout_mask(self.recurrent_dropout_prob, hidden_state)
        else:
            recurrent_mask = None

        print(seq_len, lens)
        for timestep in (range(seq_len) if self.go_forward else range(seq_len - 1, -1, -1)):

            batch_size_t = 0
            for length in lens.tolist():
                if length <= timestep:
                    break
                batch_size_t += 1

            print(self.go_forward, timestep, batch_size_t)
            input_t = input[timestep, :batch_size_t]
            hidden_t, cell_t = self._forward_step(input_t,
                                                  hidden_state[0:batch_size_t].clone(),
                                                  cell_state[0:batch_size_t].clone())

            if self.training:
                hidden_t = hidden_t * recurrent_mask[:batch_size_t]

            output[timestep, :batch_size_t] = hidden_t
            hidden_state = hidden_state.clone()
            cell_state = cell_state.clone()
            hidden_state[0:batch_size_t] = hidden_t
            cell_state[0:batch_size_t] = cell_t

        return output, (hidden_state, cell_state)


class BiLSTMP(ScriptModule):
    def __init__(self, input_dim, hidden_dim, cell_dim, recurrent_dropout):
        super(BiLSTMP, self).__init__()
        self.input_dim = input_dim
        self.output_dim = hidden_dim
        self.cell_dim = cell_dim

        assert hidden_dim % 2 == 0

        self.forward_cell = LSTMPCell(input_dim, hidden_dim // 2, cell_dim // 2, True, recurrent_dropout)
        self.backward_cell = LSTMPCell(input_dim, hidden_dim // 2, cell_dim // 2, False, recurrent_dropout)

    def forward(self, input: torch.Tensor, lens: torch.Tensor):
        f_out, (f_h, f_c) = self.forward_cell(input, lens)
        b_out, (b_h, b_c) = self.backward_cell(input, lens)

        out = torch.cat([f_out, b_out], dim=-1)

        h = torch.cat([f_h, b_h], dim=-1)
        c = torch.cat([f_c, b_c], dim=-1)

        return out, (h, c)


class StackLSTM(nn.Module):
    def __init__(self,
                 input_dim: int, hidden_dim: int, cell_dim: int, num_layers: int,
                 residual=False,
                 dropout=0.3):
        super(StackLSTM, self).__init__()
        self.input_dim = input_dim
        self.hidden_dim = hidden_dim
        self.num_layers = num_layers
        self.residual = residual

        i_size = input_dim
        layers = []
        for l in range(num_layers):
            layers.append(BiLSTMP(i_size, hidden_dim, cell_dim, dropout))
            i_size = hidden_dim

        self.layers = nn.ModuleList(layers)

    def forward(self,
                input: torch.Tensor,
                lens: torch.Tensor,
                batch_first=False) -> Tuple[torch.Tensor, Tuple[torch.Tensor, torch.Tensor]]:
        if batch_first:
            input = input.transpose(0, 1).contiguous()

        for i in range(self.num_layers):
            hidden, (h, c) = self.layers[i](input, lens)
            if i == 0 or self.residual is False:
                input = hidden
            else:
                input = input + hidden

        if batch_first:
            input = input.transpose(0, 1).contiguous()

        return input, (h, c)


class ElmoEncoder(nn.Module):
    def __init__(self, input_dim: int, hidden_dim: int, num_layers: int, mode='LSTM', dropout=0.3):
        super(ElmoEncoder, self).__init__()
        self.input_dim = input_dim
        self.hidden_dim = hidden_dim
        self.num_layers = num_layers

        self.mode = mode
        self.dropout = nn.Dropout(dropout)

        self.forwards = nn.ModuleList(
            nn.RNNBase(mode,
                       input_dim if i == 0 else hidden_dim,
                       hidden_dim,
                       1,
                       bidirectional=False) for i in range(num_layers))
        self.backwards = nn.ModuleList(
            nn.RNNBase(mode,
                       input_dim if i == 0 else hidden_dim,
                       hidden_dim,
                       1,
                       bidirectional=False) for i in range(num_layers))

    def forward(self, input: torch.Tensor, lens: torch.Tensor) -> Tuple[torch.Tensor, torch.Tensor]:
<<<<<<< HEAD
        return self.forwards(input)[0], self.backwards(input.flip([0]))[0].flip([0])
=======
        f_hiddens = []
        for i, forward in enumerate(self.forwards):
            hidden, _ = forward(input if i == 0 else f_hiddens[-1])
            if i > 0:
                hidden = hidden + f_hiddens[-1]
            f_hiddens.append(self.dropout(hidden))

        b_input = input.flip([0])
        b_hiddens = []
        for i, backward in enumerate(self.backwards):
            hidden, _ = backward(b_input if i == 0 else b_hiddens[-1])
            if i > 0:
                hidden = hidden + b_hiddens[-1]
            b_hiddens.append(self.dropout(hidden))

        b_hiddens = [h.flip([0]) for h in b_hiddens]

        return f_hiddens[-1], b_hiddens[-1]
>>>>>>> beaee83a

    def encoder_word(self, input: torch.Tensor, lens: torch.Tensor, word_ids: List[List[Tuple[int, int]]]):
        forward_h, backward_h = self.forward(input, lens)

        char_seq_len, batch_size, dim = forward_h.size()

        word_lens = [len(s) for s in word_ids]
        new_hidden = torch.tensor(max(word_lens), batch_size, dim * 2, dtype=torch.float, device=input.device)
        for bid, words in enumerate(word_ids):
            sen = []
            for begin, end in words:
                sen.append(torch.cat((forward_h[end - 1, bid], backward_h[begin, bid]), -1))

            new_hidden[:word_lens[bid], bid] = torch.stack(sen, dim=0)

        return new_hidden, word_lens<|MERGE_RESOLUTION|>--- conflicted
+++ resolved
@@ -280,9 +280,6 @@
                        bidirectional=False) for i in range(num_layers))
 
     def forward(self, input: torch.Tensor, lens: torch.Tensor) -> Tuple[torch.Tensor, torch.Tensor]:
-<<<<<<< HEAD
-        return self.forwards(input)[0], self.backwards(input.flip([0]))[0].flip([0])
-=======
         f_hiddens = []
         for i, forward in enumerate(self.forwards):
             hidden, _ = forward(input if i == 0 else f_hiddens[-1])
@@ -301,7 +298,6 @@
         b_hiddens = [h.flip([0]) for h in b_hiddens]
 
         return f_hiddens[-1], b_hiddens[-1]
->>>>>>> beaee83a
 
     def encoder_word(self, input: torch.Tensor, lens: torch.Tensor, word_ids: List[List[Tuple[int, int]]]):
         forward_h, backward_h = self.forward(input, lens)
