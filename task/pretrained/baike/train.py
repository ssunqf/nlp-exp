--- conflicted
+++ resolved
@@ -232,7 +232,7 @@
                     total_batch, start = 1e-10, time.time()
                     label_losses = Counter()
 
-                if num_iterations % (self.valid_step * 5) == 0:
+                if num_iterations % (self.valid_step) == 0:
                     for tag, mat, metadata in self.model.named_embeddings():
                         '''
                         if len(metadata) > self.config.projector_max_size:
@@ -393,25 +393,15 @@
         self.entity_max_size = 150000
         self.entity_min_freq = 50
 
-<<<<<<< HEAD
         self.embedding_dim = 1024
         self.encoder_mode = 'LSTM'  # ['RNN', 'LSTM', 'GRU']
         self.encoder_hidden_dim = 1024
-=======
-        self.embedding_dim = 128
-        self.encoder_mode = 'LSTM'  # ['RNN', 'LSTM', 'GRU']
-        self.encoder_hidden_dim = 128
->>>>>>> e71677f5
         self.encoder_num_layers = 2
         self.attention_num_heads = None
 
         self.label_dim = 512
 
-<<<<<<< HEAD
-        self.valid_step = 2000
-=======
-        self.valid_step = 50
->>>>>>> e71677f5
+        self.valid_step = 100
 
         self.batch_size = 16
 
