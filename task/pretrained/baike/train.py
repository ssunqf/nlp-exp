#!/usr/bin/env python3.6
# -*- coding: utf-8 -*-

import collections
import os
import json
import time
import random
from typing import Dict, Tuple

import torch
from torch import nn, optim
from tqdm import tqdm
from torchtext.vocab import Vocab

from .model import Model
from .data import BaikeDataset, Field, LabelField, lazy_iter
from .encoder import LSTMEncoder, StackLSTM
from .classifier import LabelClassifier

from tensorboardX import SummaryWriter


class Trainer:
    def __init__(self, config, model: Model,
                 dataset_it, text_voc: Vocab, label_vocabs: Dict[str, Vocab],
                 valid_step, checkpoint_dir):
        self.config = config
        self.model = model
        self.optimizer = optim.Adam(self.model.parameters(), 1e-3, weight_decay=1e-3)

        self.dataset_it = dataset_it

        self.text_voc = text_voc
        self.label_vocabs = label_vocabs

        self.valid_step = valid_step
        self.checkpoint_dir = checkpoint_dir
        self.checkpoint_files = collections.deque()

        self.summary_writer = SummaryWriter(log_dir=self.config.summary_dir)

    def state_dict(self, train=True, optimizer=True):

        states = collections.OrderedDict()
        states['model'] = self.model.state_dict()
        if optimizer:
            states['optimizer'] = self.optimizer.state_dict()
        # if train:
        #    states['train_it'] = self.train_it.state_dict()

        return states

    def load_state_dict(self, states, strict):

        self.model.load_state_dict(states['model'], strict=strict)
        if 'optimizer' in states:
            self.optimizer.load_state_dict(states['optimizer'])

            # if 'train_it' in states:
            #    self.train_it.load_state_dict(states['train_it'])

    def load_checkpoint(self, path, strict=True):
        states = torch.load(path)
        self.load_state_dict(states, strict=strict)

    def train_one(self, batch) -> Tuple[Dict[str, float], int]:
        self.model.train()
        self.model.zero_grad()

        losses, batch_size = self.model(batch)
        rloss = {n: l.item() for n, l in losses.items()}

        sum(loss for name, loss in losses.items()).backward()

        # Step 3. Compute the loss, gradients, and update the parameters by
        # calling optimizer.step()
        torch.nn.utils.clip_grad_norm_(self.model.parameters(), 5)
        self.optimizer.step()
        return rloss, batch_size

    def valid(self, valid_it) -> Dict[str, float]:
        self.model.eval()
        with torch.no_grad():
            losses = collections.defaultdict(float)
            count = 0
            with tqdm(total=len(valid_it.dataset), desc='valid') as valid_tqdm:
                for _, valid_batch in enumerate(valid_it):
                    _losses, batch_size = self.model(valid_batch)
                    valid_tqdm.update(batch_size)

                    for n, l in _losses.items():
                        losses[n] += l.item()
                    count += 1
            return {n: l/count for n, l in losses.items()}

    def metrics(self, valid_it):
        self.model.eval()
        acc, pre, recall = [collections.defaultdict(float) for _ in range(3)]
        counter = collections.defaultdict(float)
        with torch.no_grad():
            with tqdm(total=len(valid_it.dataset), desc='metrics') as valid_tqdm:
                for _, valid_batch in enumerate(valid_it):
                    results, batch_size = self.model.predict(valid_batch)
                    valid_tqdm.update(batch_size)

                    for name, result in results.items():
                        for sen_res in result:
                            for label, pred in sen_res:
                                if label.tags.size(0) > 0:
                                    counter[name] += 1
                                    gold = set(label.tags.tolist())
                                    pred = set(pred)
                                    inter = gold.intersection(pred)
                                    union = gold.union(pred)
                                    acc[name] += len(inter) / len(union)
                                    pre[name] += len(inter) / len(pred)
                                    recall[name] += len(inter) / len(gold)

                    def pretty_print(batch, results):
                        text, lens = valid_batch.text

                        for bid in range(lens.size(0)):
                            text_str = [self.text_voc.itos[w] for w in text[:lens[bid], bid]]
                            print()
                            print(text_str)
                            for name, result in results.items():
                                for label, pred in result[bid]:
                                    gold = set(self.label_vocabs[name].itos[i] for i in label.tags.tolist())
                                    pred = set(self.label_vocabs[name].itos[i] for i in pred)
                                    print('(%d,%d,%s): (%s, %s, %s)' % (
                                        label.begin, label.end, ''.join(text_str[label.begin:label.end]), name, gold, pred))

                    if random.random() < 0.005:
                        pretty_print(valid_batch, results)

            scores = {n: {'acc': acc[n]/c, 'pre': pre[n]/c, 'recall': recall[n]/c} for n, c in counter.items()}

            return scores

    def train(self):
        total_batch, start = 1e-10, time.time()
        label_losses = collections.defaultdict(float)

        for train_it, valid_it in tqdm(self.dataset_it, desc='dataset'):
            with tqdm(total=len(train_it.dataset), desc='train') as train_tqdm:
                for step, batch in enumerate(train_it, start=1):
                    losses, batch_size = self.train_one(batch)
                    train_tqdm.update(batch_size)

                    for n, l in losses.items():
                        label_losses[n] += l

                    total_batch += 1

                    if step % self.valid_step == 0:

                        valid_losses = self.valid(valid_it)
                        total_valid_loss = sum(l for n, l in valid_losses.items()) / len(valid_losses)

                        self.checkpoint(total_valid_loss)

                        label_losses = {label: (loss/total_batch) for label, loss in label_losses.items()}

                        self.summary_writer.add_scalars(
                            'loss', {'train_mean_loss': sum(l for _, l in label_losses.items())/len(label_losses)}, step)
                        self.summary_writer.add_scalars(
                            'loss', {('train_%s_loss' % n) : l for n, l in label_losses.items()}, step)

                        self.summary_writer.add_scalars(
                            'loss', {'valid_mean_loss': total_valid_loss}, step)
                        self.summary_writer.add_scalars(
                            'loss', {('valid_%s_loss' % n) : l for n, l in valid_losses.items()}, step)
                        total_batch, start = 1e-10, time.time()
                        label_losses = collections.defaultdict(float)

                    if train_it.iterations % (self.valid_step) == 0:
                        for n, scores in self.metrics(valid_it).items():
                            self.summary_writer.add_scalars(
                                'eval', {('%s_%s' % (n, sn)) : s for sn, s in scores.items()}, step)

                # reset optimizer
                # if self.train_it.iterations > self.config.warmup_step:
                #    self.optimizer = optim.Adam(self.model.parameters(), 1e-3, weight_decay=1e-3)

    def checkpoint(self, valid_loss):
        torch.save(self.state_dict(), '%s/pretrained-last' % (self.checkpoint_dir))

        if len(self.checkpoint_files) == 0 or self.checkpoint_files[-1][0] > valid_loss:
            checkpoint_file = '%s/pretrained-%.4f' % (self.checkpoint_dir, valid_loss)
            torch.save(self.state_dict(), checkpoint_file)
            self.checkpoint_files.append((valid_loss, checkpoint_file))

        while len(self.checkpoint_files) > 5:
            loss, file = self.checkpoint_files.popleft()
            os.remove(file)

    @classmethod
    def load_voc(cls, config):
        TEXT = Field(include_lengths=True, init_token='<s>', eos_token='</s>')
        KEY_LABEL = LabelField('keys')
        ATTR_LABEL = LabelField('attrs')
        SUB_LABEL = LabelField('subtitles')
        TEXT.build_vocab(os.path.join(config.root, 'text.voc.gz'), min_freq=100)
        KEY_LABEL.build_vocab(os.path.join(config.root, 'key.voc.gz'), min_freq=100)
        ATTR_LABEL.build_vocab(os.path.join(config.root, 'attr.voc.gz'), min_freq=100)
        SUB_LABEL.build_vocab(os.path.join(config.root, 'subtitle.voc.gz'), min_freq=100)

        print('text vocab size = %d' % len(TEXT.vocab))
        print('key vocab size = %d' % len(KEY_LABEL.vocab))
        print('attr vocab size = %d' % len(ATTR_LABEL.vocab))
        print('subtitle vocab size = %d' % len(SUB_LABEL.vocab))

        return TEXT, KEY_LABEL, ATTR_LABEL, SUB_LABEL

    @classmethod
    def load_dataset(cls, config, fields):
        # train_it, valid_it = BaikeDataset.iters(
        #    fields, path=config.root, train=config.train_file, device=config.device)
        # train_it.repeat = True
        def batch_size_fn(new, count, sofar):
            return sofar + (len(new.text) + 99)//100

        dataset_it = lazy_iter(fields, config.train_file,
                               batch_size=config.batch_size,
                               path=config.root,
                               batch_size_fn=batch_size_fn,
                               device=config.device)
        return dataset_it

    @classmethod
    def load_model(cls, config, text_field, key_field, attr_field, sub_field):

        embedding = nn.Embedding(len(text_field.vocab), config.embedding_size)

        encoder = StackLSTM(config.embedding_size,
                            config.encoder_size, config.encoder_num_layers,
                            residual=False, dropout=0.2)

        classifiers = nn.ModuleList([
            LabelClassifier(name, field.vocab, config.encoder_size, config.label_size, config.attention_num_heads)
            for name, field in [('keys', key_field), ('attrs', attr_field), ('subtitles', sub_field)]])

        model = Model(embedding, encoder, classifiers)

        model.to(config.device)

        return model

    @classmethod
    def create(cls, config, checkpoint=None):
        TEXT, KEY_LABEL, ATTR_LABEL, SUB_LABEL = cls.load_voc(config)

        fields = [('text', TEXT), (('keys', 'attrs', 'subtitles'), (KEY_LABEL, ATTR_LABEL, SUB_LABEL))]

        # train_it, valid_it = BaikeDataset.iters(
        #    fields, path=config.root, train=config.train_file, device=config.device)
        # train_it.repeat = True

        dataset_it = cls.load_dataset(config, fields)

        model = cls.load_model(config, TEXT, KEY_LABEL, ATTR_LABEL, SUB_LABEL)
        trainer = cls(config, model, dataset_it,
            TEXT.vocab, {'keys': KEY_LABEL.vocab, 'attrs': ATTR_LABEL.vocab, 'subtitles': SUB_LABEL.vocab},
            config.valid_step, config.checkpoint_dir)
        if checkpoint:
            trainer.load_checkpoint(checkpoint)
        return trainer


class Config:
    def __init__(self):
        self.root = './baike/preprocess'
        self.train_file = 'entity.sentence'

<<<<<<< HEAD
        self.embedding_size = 512
        self.encoder_size = 512
        self.encoder_num_layers = 4
=======
        self.embedding_size = 256
        self.encoder_size = 512
        self.encoder_num_layers = 2
>>>>>>> 042f4a92
        self.attention_num_heads = None

        self.label_size = 512

        self.valid_step = 500
        self.warmup_step = 5000

        self.batch_size = 32

        self.dir_prefix = 'softmax-sum-res'
        self.checkpoint_dir = os.path.join(self.root, self.dir_prefix, 'checkpoints')
        os.makedirs(self.checkpoint_dir, exist_ok=True)

        self.summary_dir = os.path.join(self.root, self.dir_prefix, 'summary')
        os.makedirs(self.summary_dir, exist_ok=True)

        self.classifier_type = 'softmax' # ['softmax', 'negativesample', 'adaptivesoftmax]

        self.device = torch.device('cuda') if torch.cuda.is_available() else torch.device('cpu')

        # save config
        with open(os.path.join(self.root, self.dir_prefix, 'config.txt'), 'wt') as file:
            file.write(json.dumps({name: param for name, param in self.__dict__.items() if name not in {'device'}},
                                  ensure_ascii=False, indent=2))


if __name__ == '__main__':

    trainer = Trainer.create(Config())

    trainer.train()<|MERGE_RESOLUTION|>--- conflicted
+++ resolved
@@ -273,15 +273,9 @@
         self.root = './baike/preprocess'
         self.train_file = 'entity.sentence'
 
-<<<<<<< HEAD
-        self.embedding_size = 512
-        self.encoder_size = 512
-        self.encoder_num_layers = 4
-=======
         self.embedding_size = 256
         self.encoder_size = 512
         self.encoder_num_layers = 2
->>>>>>> 042f4a92
         self.attention_num_heads = None
 
         self.label_size = 512
