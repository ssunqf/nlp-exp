--- conflicted
+++ resolved
@@ -268,14 +268,11 @@
                 line = strQ2B(line.strip())
                 if len(line) == 0:
                     if len(words) > 0:
-                        if set(tags) == {'O'}:
+                        try:
+                            yield self.to_flat(words, poses, tags)
+                        except Exception as e:
+                            print(e)
                             print(list(zip(words, tags)))
-                        else:
-                            try:
-                                yield self.to_flat(words, poses, tags)
-                            except Exception as e:
-                                print(e)
-                                print(list(zip(words, tags)))
                         words, poses, tags = [], [], []
                     continue
 
@@ -337,27 +334,6 @@
 
         return chars, char_poses, char_tags
 
-import matplotlib.pyplot as plt
-plt.switch_backend('agg')
-import matplotlib.ticker as ticker
-
-def showAttention(input_sentence: List[str], output_words: List[str], attentions: torch.Tensor):
-    # Set up figure with colorbar
-    fig = plt.figure()
-    ax = fig.add_subplot(111)
-    cax = ax.matshow(attentions.numpy(), cmap='bone')
-    fig.colorbar(cax)
-
-    # Set up axes
-    ax.set_xticklabels(input_sentence, rotation=90)
-    ax.set_yticklabels(output_words)
-
-    # Show label at every tick
-    ax.xaxis.set_major_locator(ticker.MultipleLocator(1))
-    ax.yaxis.set_major_locator(ticker.MultipleLocator(1))
-
-    plt.show()
-
 
 class Tagger(nn.Module):
     def __init__(self,
@@ -378,17 +354,6 @@
     def _encode(self, batch: data.Batch):
         sens, lens = batch.text
         token_masks = make_masks(sens, lens)
-<<<<<<< HEAD
-
-        emb = self._embedding(sens, lens)
-        emb = torch.cat(
-                [emb] +
-                [tag_embedding(*getattr(batch, tag_embedding.name)) for tag_embedding in self.tag_embeddings] +
-                [getattr(batch, ngram.name) for ngram in self.ngram_fields], dim=-1)
-
-        forward, backward = self.encoder(emb, lens)
-        hidden = torch.cat([forward[-1], backward[-1]], dim=-1)
-=======
         emb = self.embedding(sens)
 
         if isinstance(self.encoder, ElmoEncoder):
@@ -396,7 +361,6 @@
             hidden = torch.cat((forwards[-1], backwards[-1]), dim=-1)
         else:
             hidden, _ = self.encoder(emb)
->>>>>>> d420d299
 
         return hidden, token_masks
 
@@ -1045,8 +1009,8 @@
 
         # model
         self.vocab_size = 100
-        self.embedding_dim = 128
-        self.encoder_hidden_dim = 128
+        self.embedding_dim = 1024
+        self.encoder_hidden_dim = 1024
         self.encoder_num_layers = 2
         self.encoder_residual = False
         self.attention_num_heads = 8
