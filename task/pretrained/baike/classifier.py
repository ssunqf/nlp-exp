--- conflicted
+++ resolved
@@ -103,7 +103,7 @@
         return results
 
     def named_embeddings(self):
-        yield self.name, self.loss.hidden2label.weight, self.loss.voc.itos
+        return self.name, self.loss.hidden2label.weight, self.loss.voc.itos
 
     def _span_embed(self, hidden: torch.Tensor, bid: int, begin: int, end: int):
         return torch.cat([hidden[begin-1, bid, :self.hidden_dim],
@@ -165,13 +165,6 @@
                     phrase_tags.append(label.tags)
 
         if len(context_tags) > 0:
-<<<<<<< HEAD
-            context_length_emb = self.length_embedding(torch.tensor(context_lengthes, dtype=torch.long, device=device))
-            context_features = self.context2ffn(
-                torch.cat([context_length_emb, torch.stack(context_features, dim=0)],
-                          dim=-1))
-            phrase_length_emb = self.length_embedding(torch.tensor(phrase_lengthes, dtype=torch.long, device=device))
-=======
             context_length_emb = self.length_embedding(
                 torch.tensor(context_lengthes, dtype=torch.long, device=device))
             context_features = self.context2ffn(
@@ -179,7 +172,6 @@
                           dim=-1))
             phrase_length_emb = self.length_embedding(
                 torch.tensor(phrase_lengthes, dtype=torch.long, device=device))
->>>>>>> eb514e5d
             phrase_features = self.phrase2ffn(
                 torch.cat([phrase_length_emb, torch.stack(phrase_features, dim=0)], dim=-1))
             return self.loss(torch.cat([context_features, phrase_features], dim=0), context_tags + phrase_tags)
@@ -211,24 +203,16 @@
 
         results = [[] for _ in range(len(labels))]
         if len(context_features) > 0:
-<<<<<<< HEAD
-            context_length_emb = self.length_embedding(torch.tensor(context_lengthes, dtype=torch.long, device=device))
-=======
             context_length_emb = self.length_embedding(
                 torch.tensor(context_lengthes, dtype=torch.long, device=device))
->>>>>>> eb514e5d
             context_features = self.context2ffn(
                 torch.cat([context_length_emb, torch.stack(context_features, dim=0)], dim=-1))
             scores, indexes = self.loss.predict(context_features, 5)
             for (bid, label), topk in zip(context_tags, indexes):
                 results[bid].append((label, topk.tolist()))
 
-<<<<<<< HEAD
-            phrase_length_emb = self.length_embedding(torch.tensor(phrase_lengthes, dtype=torch.long, device=device))
-=======
             phrase_length_emb = self.length_embedding(
                 torch.tensor(phrase_lengthes, dtype=torch.long, device=device))
->>>>>>> eb514e5d
             phrase_features = self.phrase2ffn(
                 torch.cat([phrase_length_emb, torch.stack(phrase_features, dim=0)], dim=-1))
             scores, indexes = self.loss.predict(phrase_features, 5)
@@ -238,7 +222,7 @@
         return results
 
     def named_embeddings(self):
-        yield self.name, self.loss.hidden2label.weight, self.loss.voc.itos
+        return self.name, self.loss.hidden2label.weight, self.loss.voc.itos
 
     def _span_embed(self,forwards: torch.Tensor, backwards: torch.Tensor, begin: int, end: int):
         return torch.cat([forwards[begin-1], forwards[end-1],
