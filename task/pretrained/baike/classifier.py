#!/usr/bin/env python3.6
# -*- coding: utf-8 -*-
from typing import Tuple, List

import torch
from torch import nn
from torch.nn import functional as F
from torchtext.vocab import Vocab

from task.pretrained.transformer.attention import MultiHeadedAttention

from .base import Label


class NegativeSampleLoss(nn.Module):
    def __init__(self, voc: Vocab, dim: int, num_samples=20, dropout=0.2):
        super(NegativeSampleLoss, self).__init__()
        self.voc = voc
        self.dim = dim
        self.num_samples = num_samples

        self.dropout = nn.Dropout(dropout)
        self.h2o = nn.Linear(dim, len(voc))

        self.register_buffer('label_probs', self._sample_probs())

    def _sample_probs(self):
        freqs = torch.FloatTensor([self.voc.freqs.get(s, 1e-5) for s in self.voc.itos]).pow(0.75)
        return freqs / freqs.sum()

    def forward(self,
                feature: torch.Tensor,
                targets: torch.Tensor) -> torch.Tensor:
        probs = self.label_probs.index_fill_(0, targets, 0)
        noises = torch.multinomial(probs, self.num_samples)

        feature = self.dropout(feature)

        targets_out = self._output(feature, targets)

        noise_out = self._output(feature, noises)

        out = torch.cat([targets_out, -noise_out], dim=-1)

        loss = -F.logsigmoid(out).mean()
        return loss

    def predict(self,
                feature: torch.Tensor,
                topk=5) -> Tuple[torch.Tensor, torch.Tensor]:
        scores, indexes = self.h2o(self.dropout(feature)).topk(topk)
        return scores, indexes

    def _output(self, input, indices: torch.LongTensor):
        weight = self.h2o.weight.index_select(0, indices)
        bias = self.h2o.bias.index_select(0, indices) if self.h2o.bias is not None else None
        return F.linear(input, weight, bias)


class SoftmaxLoss(nn.Module):
    def __init__(self, voc: Vocab, dim: int, dropout=0.2):
        super(SoftmaxLoss, self).__init__()
        self.voc = voc
        self.dim = dim

        self.h2o = nn.Sequential(
            nn.Dropout(dropout),
            nn.Linear(dim, len(voc)))

    def forward(self, feature: torch.Tensor, targets: torch.Tensor) -> torch.Tensor:
        return -self.h2o(feature).log_softmax(-1).gather(-1, targets).mean()

    def predict(self, feature: torch.Tensor, topk=5) -> Tuple[torch.Tensor, torch.Tensor]:
        return self.h2o(feature).softmax(-1).topk(topk)


class AdaptiveLoss(nn.Module):
    def __init__(self, vocab: Vocab, label_size: int, dropout=0.2):
        super(AdaptiveLoss, self).__init__()
        self.vocab = vocab
        self.label_size = label_size

        self.loss = nn.AdaptiveLogSoftmaxWithLoss(
            label_size,
            len(self.vocab),
            cutoffs=self._cutoffs(),
            div_value=2)

    def forward(self,
                feature: torch.Tensor,
                targets: torch.Tensor) -> torch.Tensor:
        return -self.loss.log_prob(feature.unsqueeze(0)).squeeze(0).gather(0, targets).mean()

    def predict(self, feature: torch.Tensor, topk=5) -> Tuple[torch.Tensor, torch.Tensor]:
        return self.loss.log_prob(feature.unsqueeze(0)).squeeze(0).topk(topk)

    def _cutoffs(self):
        voc_len = len(self.vocab)
        size = self.label_size
        cutoffs = [voc_len//10]
        while cutoffs[-1]*2 < voc_len and size//2 > 50:
            cutoffs.append(cutoffs[-1] * 2)
            size //= 2
        print('cutoffs = %s' % cutoffs)
        return cutoffs


class LabelClassifier(nn.Module):
    def __init__(self, name, voc, hidden_size, label_size, attention_num_heads, dropout=0.2):
        super(LabelClassifier, self).__init__()
        self.name = name
        self.voc = voc
        self.hidden_size = hidden_size
        self.label_size = label_size

        self.attention = None if attention_num_heads is None \
            else MultiHeadedAttention(attention_num_heads, hidden_size)
        self.hidden2feature = nn.Sequential(
            nn.Dropout(dropout),
            nn.Linear(hidden_size * 3, self.label_size),
            nn.Sigmoid(),
            nn.Linear(label_size, self.label_size))

        self.loss = SoftmaxLoss(self.voc, label_size)
        # self.loss = NegativeSampleLoss(self.voc, label_size)
        # self.loss = AdaptiveLoss(self.voc, label_size)

    def forward(self,
                hidden: torch.Tensor,
                mask: torch.Tensor,
                labels: List[List[Label]]) -> torch.Tensor:
        if self.attention is not None:
            hidden = self.attention(hidden, hidden, hidden, mask)
        loss = torch.zeros(1, device=hidden.device)
        sum = 0
        for bid, sen_labels in enumerate(labels):
            for label in sen_labels:
                if label.tags.size(0) > 0:
<<<<<<< HEAD
                    sum += 1 # label.tags.size(0)
=======
                    sum += 1
>>>>>>> a05fdc5d
                    span_emb = self._span_embed(hidden, bid, label.begin, label.end)
                    feature = self.hidden2feature(span_emb)
                    loss += self.loss(feature, label.tags)
        return loss / (sum + 1e-5)

    def predict(self,
                hidden: torch.Tensor,
                mask: torch.Tensor,
                labels: List[List[Label]]) -> List[Tuple[int, Label, torch.Tensor]]:
        if self.attention is not None:
            hidden = self.attention(hidden, hidden, hidden, mask)
        results = []
        for bid, sen_labels in enumerate(labels):
            for label in sen_labels:
                if label.tags.size(0) > 0:
                    span_emb = self._span_embed(hidden, bid, label.begin, label.end)
                    feature = self.hidden2feature(span_emb)
                    scores, indexes = self.loss.predict(feature, 5)
                    results.append((bid, label, indexes.tolist()))

        return results

    def _span_embed(self, hidden: torch.Tensor, bid: int, begin: int, end: int):
        mean = hidden[begin:end, bid].mean(dim=0)
        return torch.cat([hidden[begin - 1, bid], mean, hidden[end, bid]], dim=-1)<|MERGE_RESOLUTION|>--- conflicted
+++ resolved
@@ -121,9 +121,9 @@
             nn.Sigmoid(),
             nn.Linear(label_size, self.label_size))
 
-        self.loss = SoftmaxLoss(self.voc, label_size)
+        # self.loss = SoftmaxLoss(self.voc, label_size)
         # self.loss = NegativeSampleLoss(self.voc, label_size)
-        # self.loss = AdaptiveLoss(self.voc, label_size)
+        self.loss = AdaptiveLoss(self.voc, label_size)
 
     def forward(self,
                 hidden: torch.Tensor,
@@ -136,11 +136,7 @@
         for bid, sen_labels in enumerate(labels):
             for label in sen_labels:
                 if label.tags.size(0) > 0:
-<<<<<<< HEAD
-                    sum += 1 # label.tags.size(0)
-=======
                     sum += 1
->>>>>>> a05fdc5d
                     span_emb = self._span_embed(hidden, bid, label.begin, label.end)
                     feature = self.hidden2feature(span_emb)
                     loss += self.loss(feature, label.tags)
