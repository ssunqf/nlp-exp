--- conflicted
+++ resolved
@@ -16,33 +16,33 @@
     with open(path, 'r') as f:
         return set([line.strip() for line in f if len(line.strip()) > 0])
 
-<<<<<<< HEAD
 
 dicts = [('PLACE', load_dict('./dic/place.dic')),
          ('NAME',  load_dict('./dic/name.dic')),
          ('O',     load_dict('./dic/common.dic'))]
-=======
-       
-dicts = [('PLACE', load_dict('./dic/place.clean')),
+
+
+
+def load_dict(path: str):
+    assert os.path.exists(path)
+    with open(path, 'r') as f:
+        return set([line.strip() for line in f if len(line.strip()) > 0])
+
+
+dicts = [('PLACE', load_dict('../dic/place.clean')),
          ('NAME',  load_dict('./dic/name.clean')),
          ('O',     load_dict('./dic/common.clean.uniq'))]
->>>>>>> 5e679bcb
 
 
 if __name__ == '__main__':
 
     args = arg_parser.parse_args()
-<<<<<<< HEAD
-    with open(args.input) as reader, open(args.output, 'w') as writer, open(args.dict) as dict_file:
-=======
     with open(args.input) as reader, open(args.output, 'w') as writer:
->>>>>>> 5e679bcb
         for sentence in reader:
             chars = []
             tags = []
             for left in sentence.split('[[['):
                 for field in left.split(']]]'):
-<<<<<<< HEAD
                     field = field.split('|||')
                     field[0] = field[0].strip()
                     t_chars = [word for t, word in utils.replace_entity(field[0])]
@@ -52,7 +52,12 @@
                             if field[0] in dict and field[1].endswith(field[0]):
                                 t_tags = ['S_'] if len(t_chars) == 1 else \
                                     ['B_'] + ['M_'+name] * (len(t_chars)-2) + ['E_']
-=======
+                                contain = True
+                                break
+
+                        if not contain:
+                            t_tags = ['S_*'] if len(t_chars) == 1 else \
+                                ['B_*'] + ['*'] * (len(t_chars) - 2) + ['E_*']
                     items = field.split('|||')
                     items[0] = items[0].strip()
                     t_chars = [word for t, word in utils.replace_entity(items[0])]
@@ -62,7 +67,6 @@
                             if items[0] in dict and items[1].endswith(items[0]):
                                 t_tags = ['S_'+name] if len(t_chars) == 1 else \
                                     ['B_'+name] + ['M_'+name] * (len(t_chars)-2) + ['E_'+name]
->>>>>>> 5e679bcb
                                 contain = True
                                 break
 
@@ -75,4 +79,5 @@
                     chars.extend(t_chars)
                     tags.extend(t_tags)
 
-            writer.write(' '.join([char + '#' + tag for char, tag in zip(chars, tags)]) + '\n')+            writer.write(' '.join([char + '#' + tag for char, tag in zip(chars, tags)]) + '\n')
+
