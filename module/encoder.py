#!/usr/bin/env python3.6
# -*- coding: utf-8 -*-

from .utils import *
from .attention import MultiHead
import math

# https://github.com/vdumoulin/conv_arithmetic
# https://arxiv.org/pdf/1603.07285.pdf
# https://arxiv.org/pdf/1803.01271.pdf


def _pad_size(kernel, dilation):
    width = (kernel - 1) * dilation + 1
    return width // 2


class ConvLayer(nn.Module):
    def __init__(self, input_dim, output_dim, kernel_size=1, dilation=1, dropout=0.2):
        super(ConvLayer, self).__init__()

        self.input_dim = input_dim
        self.output_dim = output_dim
        self.layers = nn.Sequential(
<<<<<<< HEAD
            nn.Dropout(dropout),
            nn.Conv1d(input_dim, output_dim,
                      kernel_size=kernel_size, padding=_pad_size(kernel_size, dilation), dilation=dilation),
            nn.BatchNorm1d(input_dim),
            nn.ReLU(),
        )

    def forward(self, input: torch.Tensor) -> torch.Tensor:
        output = self.layers(input)
        return input + output if self.input_dim == self.output_dim else output

=======
        )

    def forward(self, input: torch.Tensor) -> torch.Tensor:
        return self.layers(input)
>>>>>>> 5e679bcb

class ConvBlock(nn.Module):
    def __init__(self, input_dim, output_dim, num_layer, kernel_size, dropout=0.2):
        super(ConvBlock, self).__init__()
        layers = []
        self.input_dim = input_dim
        self.output_dim = output_dim
        dilation = 1
        for l in range(num_layer):
            layers.append(nn.Dropout(dropout))
            layers.append(nn.Conv1d(input_dim, output_dim,
                      kernel_size=kernel_size, padding=_pad_size(kernel_size, dilation), dilation=dilation))
            layers.append(nn.BatchNorm1d(input_dim))
            layers.append(nn.ReLU())
            input_dim = output_dim
            dilation *= 2

        self.layers = nn.Sequential(*layers)

        if self.input_dim != self.output_dim:
            self.conv_in = nn.Sequential(
                    nn.Dropout(dropout),
                    nn.Conv1d(input_dim, output_dim, kernel_size=1, padding=0, dilation=0),
                    nn.BatchNorm1d(self.input_dim),
                    nn.ReLU())

    def forward(self, input: torch.Tensor):
        return self.layers(input) + (input if self.input_dim == self.output_dim else self.conv_in(input))

class CNN(nn.Module):
    r"""
        TODO: 当 num_blocks > 1 采用IDCNN的策略，共享参数避免过拟合
    """
    def __init__(self, embed_dim, hidden_dim, hidden_layers: int, atten_heads, num_blocks=1, kernel_size=3, dropout=0.2):
        super(CNN, self).__init__()

        self.embed_dim = embed_dim
        self.hidden_dim = hidden_dim
        self.num_blocks = num_blocks
        self.input_transformer = nn.Sequential(
            nn.Dropout(dropout),
            nn.Linear(embed_dim, hidden_dim))
        self.blocks = nn.Sequential(
            *[ConvBlock(hidden_dim, hidden_dim, hidden_layers, kernel_size, dropout) for i in range(num_blocks)])
    
        self.atten_layer = MultiHead(hidden_dim, hidden_dim, atten_heads)

    def forward(self, input: torch.Tensor, masks: torch.Tensor, batch_first=False):
        '''
        :param input: Tensor(seq_len, batch_size, emb_dim) or (batch_size, seq_len, embed_dim)
        :param batch_first: Boolean
        :return:
        '''
        # (seq_len, batch_size, emb_dim) -> (batch_size, hidden_dim, seq_len)
        input = self.input_transformer(input)
        if batch_first is False:
            input = input.transpose(0, 1).contiguous()
        input = input.transpose(1, 2).contiguous()

        input = self.blocks(input)

        output = input.transpose(1, 2).contiguous()
        if batch_first is False:
            output = output.transpose(0, 1).contiguous()

        output, _ = self.atten_layer(output, output, output, masks)
        return output


class RNNBlock(nn.Module):
    def __init__(self,
                 hidden_model,
                 hidden_dim: int,
                 hidden_layers: int,
                 atten_heads: int,
                 dropout: float = 0.2):
        super(RNNBlock, self).__init__()

        assert hidden_model in ['LSTM', 'GRU']
        self.rnn_layer = getattr(nn, hidden_model)(hidden_dim, hidden_dim,
                                                   hidden_layers=hidden_layers,
                                                   bidirectional=True,
                                                   dropout=dropout)

        self.atten_layer = MultiHead(hidden_dim, num_heads=atten_heads)

    def fold(self, output: torch.Tensor):
        dim = output.size(-1) // 2

        return (output[:, :, 0:dim] + output[:, :, dim:]) / 2

    def forward(self, input: torch.Tensor, mask: torch.Tensor, batch_first=False):
        hidden, _ = self.rnn_layer(input)

        hidden = input + self.fold(hidden)

        hidden, _ = self.atten_layer(hidden, mask)
        return hidden


class Recurrent(nn.Module):
    def __init__(self, embed_dim: int, hidden_mode,
                 hidden_dim: int, hidden_layers: int,
                 atten_heads: int,
                 num_blocks=1,
                 dropout: float=0.2):
        super(Recurrent, self).__init__()
        assert hidden_mode in ['LSTM', 'GRU']
        self.input_transformer = nn.Sequential(
            nn.Dropout(dropout),
            nn.Linear(embed_dim, hidden_dim))

        self.blocks = nn.Sequential(
            *[RNNBlock(hidden_mode, hidden_dim, hidden_layers, atten_heads=atten_heads)
              for b in range(num_blocks)]
        )

    def forward(self, input: torch.Tensor, mask: torch.Tensor, last_state=None):
        return self.layers(self.input_transformer(input), mask)


class Encoder(nn.Module):
    def __init__(self, embed_dim, hidden_mode,
                 hidden_dim: int, hidden_layers: int,
                 atten_heads=1,
                 num_blocks=1,
                 dropout: float = 0.2):
        super(Encoder, self).__init__()
        assert hidden_mode in ['LSTM', 'GRU', 'CNN']

        if hidden_mode == 'CNN':
            self.hidden_module = CNN(embed_dim, hidden_dim,
                                     hidden_layers=hidden_layers,
                                     atten_heads=atten_heads,
                                     num_blocks=num_blocks,
                                     dropout=dropout)
        else:
            self.hidden_module = Recurrent(embed_dim, hidden_mode, hidden_dim,
                                           hidden_layers=hidden_layers,
                                           atten_heads=atten_heads,
                                           num_blocks=num_blocks,
                                           dropout=dropout)

    def forward(self, input: torch.Tensor, lengths: torch.Tensor):
        max_len, batch_size, *_ = input.size()
        mask = input.new_ones(max_len, batch_size, dtype=torch.int8)
        for id, len in enumerate(lengths):
            if len < max_len:
                mask[len:, id] = 0
        return self.hidden_module(input, mask)<|MERGE_RESOLUTION|>--- conflicted
+++ resolved
@@ -22,7 +22,6 @@
         self.input_dim = input_dim
         self.output_dim = output_dim
         self.layers = nn.Sequential(
-<<<<<<< HEAD
             nn.Dropout(dropout),
             nn.Conv1d(input_dim, output_dim,
                       kernel_size=kernel_size, padding=_pad_size(kernel_size, dilation), dilation=dilation),
@@ -34,40 +33,23 @@
         output = self.layers(input)
         return input + output if self.input_dim == self.output_dim else output
 
-=======
-        )
-
-    def forward(self, input: torch.Tensor) -> torch.Tensor:
-        return self.layers(input)
->>>>>>> 5e679bcb
 
 class ConvBlock(nn.Module):
     def __init__(self, input_dim, output_dim, num_layer, kernel_size, dropout=0.2):
         super(ConvBlock, self).__init__()
         layers = []
-        self.input_dim = input_dim
-        self.output_dim = output_dim
+        input_dim = input_dim
         dilation = 1
         for l in range(num_layer):
-            layers.append(nn.Dropout(dropout))
-            layers.append(nn.Conv1d(input_dim, output_dim,
-                      kernel_size=kernel_size, padding=_pad_size(kernel_size, dilation), dilation=dilation))
-            layers.append(nn.BatchNorm1d(input_dim))
-            layers.append(nn.ReLU())
+            layers.append(ConvLayer(input_dim, output_dim, kernel_size, dilation, dropout=dropout))
             input_dim = output_dim
             dilation *= 2
 
         self.layers = nn.Sequential(*layers)
 
-        if self.input_dim != self.output_dim:
-            self.conv_in = nn.Sequential(
-                    nn.Dropout(dropout),
-                    nn.Conv1d(input_dim, output_dim, kernel_size=1, padding=0, dilation=0),
-                    nn.BatchNorm1d(self.input_dim),
-                    nn.ReLU())
+    def forward(self, input: torch.Tensor):
+        return self.layers(input)
 
-    def forward(self, input: torch.Tensor):
-        return self.layers(input) + (input if self.input_dim == self.output_dim else self.conv_in(input))
 
 class CNN(nn.Module):
     r"""
@@ -120,11 +102,11 @@
 
         assert hidden_model in ['LSTM', 'GRU']
         self.rnn_layer = getattr(nn, hidden_model)(hidden_dim, hidden_dim,
-                                                   hidden_layers=hidden_layers,
+                                                   num_layers=hidden_layers,
                                                    bidirectional=True,
                                                    dropout=dropout)
 
-        self.atten_layer = MultiHead(hidden_dim, num_heads=atten_heads)
+        # self.atten_layer = MultiHead(hidden_dim, num_heads=atten_heads)
 
     def fold(self, output: torch.Tensor):
         dim = output.size(-1) // 2
@@ -136,7 +118,7 @@
 
         hidden = input + self.fold(hidden)
 
-        hidden, _ = self.atten_layer(hidden, mask)
+        # hidden, _ = self.atten_layer(hidden, mask)
         return hidden
 
 
@@ -158,7 +140,7 @@
         )
 
     def forward(self, input: torch.Tensor, mask: torch.Tensor, last_state=None):
-        return self.layers(self.input_transformer(input), mask)
+        return self.blocks(self.input_transformer(input), mask)
 
 
 class Encoder(nn.Module):
@@ -183,10 +165,6 @@
                                            num_blocks=num_blocks,
                                            dropout=dropout)
 
-    def forward(self, input: torch.Tensor, lengths: torch.Tensor):
+    def forward(self, input: torch.Tensor, mask: torch.Tensor):
         max_len, batch_size, *_ = input.size()
-        mask = input.new_ones(max_len, batch_size, dtype=torch.int8)
-        for id, len in enumerate(lengths):
-            if len < max_len:
-                mask[len:, id] = 0
         return self.hidden_module(input, mask)